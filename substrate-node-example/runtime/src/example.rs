use chainlink::{CallbackWithParameter, Event, Trait as ChainlinkTrait};
use codec::{Decode, Encode};
use frame_support::{decl_module, decl_storage, dispatch::DispatchResult};
use sp_std::prelude::*;
use system::ensure_root;

pub trait Trait: chainlink::Trait + ChainlinkTrait {
    type Event: From<Event<Self>> + Into<<Self as system::Trait>::Event>;
    type Callback: From<Call<Self>> + Into<<Self as ChainlinkTrait>::Callback>;
}

decl_storage! {
    trait Store for Module<T: Trait> as ExampleStorage {
        pub Result: i128;
    }
}

decl_module! {
    pub struct Module<T: Trait> for enum Call where origin: T::Origin {
        fn deposit_event() = default;

        pub fn send_request(origin, operator: T::AccountId, specid: Vec<u8>) -> DispatchResult {
            let parameters = ("get", "https://min-api.cryptocompare.com/data/pricemultifull?fsyms=ETH&tsyms=USD", "path", "RAW.ETH.USD.PRICE", "times", "100000000");
            let call: <T as Trait>::Callback = Call::callback(vec![]).into();
            
<<<<<<< HEAD
            <chainlink::Module<T>>::initiate_request(origin, operator, 1, 0, parameters.encode(), 100.into(), call.into())?;
=======
            <chainlink::Module<T>>::initiate_request(origin, operator, specid, 0, parameters.encode(), 100, call.into())?;
>>>>>>> 917edb90

            Ok(())
        }

        pub fn callback(origin, result: Vec<u8>) -> DispatchResult {
            ensure_root(origin)?;

            // The result is expected to be a SCALE encoded `i128`
            let r : i128 = i128::decode(&mut &result[..]).map_err(|err| err.what())?;
            <Result>::put(r);

            Ok(())
        }
    }
}

impl <T: Trait> CallbackWithParameter for Call<T> {
    fn with_result(&self, result: Vec<u8>) -> Option<Self> {
        match *self {
            Call::callback(_) => Some(Call::callback(result)),
            _ => None
        }
    }
}<|MERGE_RESOLUTION|>--- conflicted
+++ resolved
@@ -23,11 +23,7 @@
             let parameters = ("get", "https://min-api.cryptocompare.com/data/pricemultifull?fsyms=ETH&tsyms=USD", "path", "RAW.ETH.USD.PRICE", "times", "100000000");
             let call: <T as Trait>::Callback = Call::callback(vec![]).into();
             
-<<<<<<< HEAD
-            <chainlink::Module<T>>::initiate_request(origin, operator, 1, 0, parameters.encode(), 100.into(), call.into())?;
-=======
             <chainlink::Module<T>>::initiate_request(origin, operator, specid, 0, parameters.encode(), 100, call.into())?;
->>>>>>> 917edb90
 
             Ok(())
         }
